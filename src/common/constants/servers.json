--- conflicted
+++ resolved
@@ -1,11 +1,7 @@
 [
-<<<<<<< HEAD
-  "https://rpc.esteem.app"
-=======
   "https://rpc.ecency.com",
   "https://api.openhive.network",
   "https://api.hive.blog",
   "https://api.deathwing.me",
   "https://hive-api.arcange.eu"
->>>>>>> ad58edc9
 ]