--- conflicted
+++ resolved
@@ -77,11 +77,8 @@
     "drafts": "Drafts",
     "bookmarks": "Bookmarks",
     "schedules": "Schedules",
-<<<<<<< HEAD
     "fragments": "Snippets",
-=======
     "settings": "Settings",
->>>>>>> a52cb0f7
     "logout": "Logout",
     "vote-power": "Vote Power:"
   },
@@ -778,14 +775,13 @@
   "favorites": {
     "title": "Favorites"
   },
-<<<<<<< HEAD
   "fragments": {
     "title": "Snippets",
     "create-first": "Create your first snippet",
     "filter": "Search by title",
     "form-title": "Title",
     "form-body": "Body"
-=======
+  },
   "password-update": {
     "title": "Change Password",
     "account": "Account",
@@ -796,7 +792,6 @@
     "pass-gen": "Click to generate password",
     "label-check": "I have securely saved my generated password",
     "updated": "Password updated successfully!"
->>>>>>> a52cb0f7
   },
   "scroll-to-top": {
     "title": "Scroll to Top"
