--- conflicted
+++ resolved
@@ -20,11 +20,8 @@
     "load-more": "Load More",
     "empty-list": "Nothing here",
     "save": "Save",
-<<<<<<< HEAD
     "try-again": "Try again"
-=======
     "show": "Show"
->>>>>>> cf2706db
   },
   "confirm": {
     "title": "Are you sure?",
