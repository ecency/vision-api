--- conflicted
+++ resolved
@@ -15,13 +15,9 @@
 }
 
 export interface Account {
-
   name: string;
-<<<<<<< HEAD
-=======
   active?: Authority;
   posting?: Authority;
->>>>>>> 965f2a3a
   memo_key?: string;
   post_count?: number;
   created?: string;
