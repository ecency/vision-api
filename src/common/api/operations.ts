const hs = require("hivesigner");

<<<<<<< HEAD
import {Client as HiveClient, PrivateKey, Operation, TransactionConfirmation} from '@esteemapp/dhive';

import {usrActivity} from "./private";

import {User} from "../store/users/types";
=======
import {Client as HiveClient, PrivateKey, Operation} from '@hiveio/dhive';
>>>>>>> cce1b971

import SERVERS from "../constants/servers.json";

export interface MetaData {
    links?: string[];
    images?: string[];
    users?: string[];
    tags?: string[];
    app?: string;
    format?: string;
    community?: string;
}

export interface BeneficiaryRoute {
    account: string;
    weight: number;
}

export interface CommentOptions {
    allow_curation_rewards: boolean;
    allow_votes: boolean;
    author: string;
    permlink: string;
    max_accepted_payout: string;
    percent_steem_dollars?: number;
    percent_hbd?: number;
    extensions: Array<[0, { beneficiaries: BeneficiaryRoute[] }]>;
}

export type RewardType = "default" | "sp" | "dp";

export const formatError = (err: any) => {
    if (err.error_description) {
        return err.error_description.substring(0, 80);
    }
};

export const reblog = (user: User, author: string, permlink: string): Promise<TransactionConfirmation> => {
    const client = new hs.Client({
        accessToken: user.accessToken,
    });

    return client.reblog(user.username, author, permlink)
        .then((r: any) => r.result)
        .then((r: TransactionConfirmation) => {
            usrActivity(user, 130, r.block_num, r.id).then();
            return r;
        })
};

export const comment = (
    user: User,
    parentAuthor: string,
    parentPermlink: string,
    permlink: string,
    title: string,
    body: string,
    jsonMetadata: MetaData,
    options: CommentOptions | null
): Promise<TransactionConfirmation> => {
    const {username: author} = user;

    const client = new hs.Client({
        accessToken: user.accessToken,
    });

    const params = {
        parent_author: parentAuthor,
        parent_permlink: parentPermlink,
        author,
        permlink,
        title,
        body,
        json_metadata: JSON.stringify(jsonMetadata),
    };

    const opArray: any[] = [["comment", params]];

    if (options) {
        const e = ["comment_options", options];
        opArray.push(e);
    }

    return client.broadcast(opArray)
        .then((r: any) => r.result)
        .then((r: TransactionConfirmation) => {
            const t = title ? 100 : 110;
            usrActivity(user, t, r.block_num, r.id).then();
            return r;
        })
};

export const deleteComment = (user: User, author: string, permlink: string): Promise<TransactionConfirmation> => {
    const client = new hs.Client({
        accessToken: user.accessToken,
    });

    const params = {
        author,
        permlink,
    };

    const opArray = [["delete_comment", params]];

    return client.broadcast(opArray).then((r: any) => r.result)
};


export const vote = (user: User, author: string, permlink: string, weight: number): Promise<TransactionConfirmation> => {
    const client = new hs.Client({
        accessToken: user.accessToken,
    });

    const voter = user.username;

    return client.vote(voter, author, permlink, weight)
        .then((r: any) => r.result)
        .then((r: TransactionConfirmation) => {
            usrActivity(user, 120, r.block_num, r.id).then();
            return r;
        })
};

export const follow = (user: User, following: string): Promise<TransactionConfirmation> => {
    const client = new hs.Client({
        accessToken: user.accessToken,
    });

    const follower = user.username;

    return client.follow(follower, following).then((r: any) => r.result);
}

export const unFollow = (user: User, following: string): Promise<TransactionConfirmation> => {
    const client = new hs.Client({
        accessToken: user.accessToken,
    });

    const follower = user.username;

    return client.unfollow(follower, following).then((r: any) => r.result);
}

export const ignore = (user: User, following: string): Promise<TransactionConfirmation> => {
    const client = new hs.Client({
        accessToken: user.accessToken,
    });

    const follower = user.username;

    return client.ignore(follower, following).then((r: any) => r.result);
}

export const claimRewardBalance = (user: User, rewardHive: string, rewardHbd: string, rewardVests: string): Promise<TransactionConfirmation> => {
    const client = new hs.Client({
        accessToken: user.accessToken,
    });

    return client.claimRewardBalance(
        user.username,
        rewardHive,
        rewardHbd,
        rewardVests
    ).then((r: any) => r.result);
}

export const transfer = (user: User, key: PrivateKey, to: string, amount: string, memo: string): Promise<TransactionConfirmation> => {
    const hClient = new HiveClient(SERVERS);
    hClient.database.getVersion().then((res: any) => {
        if (res.blockchain_version !== '0.23.0') {
            // true: eclipse rebranded rpc nodes
            // false: default old nodes (not necessary to call for old nodes)
            hClient.updateOperations(true)
        }
    });
    const from = user.username;

    const args = {
        from,
        to,
        amount,
        memo
    };

    return hClient.broadcast.transfer(args, key);
}

export const transferHot = (user: User, to: string, amount: string, memo: string) => {
    const from = user.username;

    const op = ['transfer', {
        from,
        to,
        amount,
        memo
    }];

    return hs.sendOperation(op, {}, () => {
    });
}

export const transferToSavings = (user: User, key: PrivateKey, to: string, amount: string, memo: string): Promise<TransactionConfirmation>  => {
    const hClient = new HiveClient(SERVERS);
    hClient.database.getVersion().then((res: any) => {
        if (res.blockchain_version !== '0.23.0') {
            // true: eclipse rebranded rpc nodes
            // false: default old nodes (not necessary to call for old nodes)
            hClient.updateOperations(true)
        }
    });
    const from = user.username;

    const op: Operation = [
        'transfer_to_savings',
        {
            from,
            to,
            amount,
            memo
        }
    ]

    return hClient.broadcast.sendOperations([op], key);
}

export const transferToSavingsHot = (user: User, to: string, amount: string, memo: string) => {
    const from = user.username;

    const op = ['transfer_to_savings', {
        from,
        to,
        amount,
        memo
    }];

    return hs.sendOperation(op, {}, () => {
    }, () => {
    });
}

export const convert = (user: User, key: PrivateKey, amount: string): Promise<TransactionConfirmation>  => {
    const hClient = new HiveClient(SERVERS);
    hClient.database.getVersion().then((res: any) => {
        if (res.blockchain_version !== '0.23.0') {
            // true: eclipse rebranded rpc nodes
            // false: default old nodes (not necessary to call for old nodes)
            hClient.updateOperations(true)
        }
    });
    const owner = user.username;

    const op: Operation = [
        'convert',
        {
            owner,
            amount,
            requestid: new Date().getTime() >>> 0
        }
    ]

    return hClient.broadcast.sendOperations([op], key);
}

export const convertHot = (user: User, amount: string) => {
    const owner = user.username;

    const op = ['convert', {
        owner,
        amount,
        requestid: new Date().getTime() >>> 0
    }];

    return hs.sendOperation(op, {}, () => {
    }, () => {
    });
}

export const transferFromSavings = (user: User, key: PrivateKey, to: string, amount: string, memo: string): Promise<TransactionConfirmation>  => {
    const hClient = new HiveClient(SERVERS);
    hClient.database.getVersion().then((res: any) => {
        if (res.blockchain_version !== '0.23.0') {
            // true: eclipse rebranded rpc nodes
            // false: default old nodes (not necessary to call for old nodes)
            hClient.updateOperations(true)
        }
    });
    const from = user.username;

    const op: Operation = [
        'transfer_from_savings',
        {
            from,
            to,
            amount,
            memo,
            request_id: new Date().getTime() >>> 0
        }
    ]

    return hClient.broadcast.sendOperations([op], key);
}

export const transferFromSavingsHot = (user: User, to: string, amount: string, memo: string) => {
    const from = user.username;

    const op = ['transfer_from_savings', {
        from,
        to,
        amount,
        memo,
        request_id: new Date().getTime() >>> 0
    }];

    return hs.sendOperation(op, {}, () => {
    }, () => {
    });
}

export const transferToVesting = (user: User, key: PrivateKey, to: string, amount: string): Promise<TransactionConfirmation>  => {
    const hClient = new HiveClient(SERVERS);
    hClient.database.getVersion().then((res: any) => {
        if (res.blockchain_version !== '0.23.0') {
            // true: eclipse rebranded rpc nodes
            // false: default old nodes (not necessary to call for old nodes)
            hClient.updateOperations(true)
        }
    });
    const from = user.username;

    const op: Operation = [
        'transfer_to_vesting',
        {
            from,
            to,
            amount
        }
    ]

    return hClient.broadcast.sendOperations([op], key);
}

export const transferToVestingHot = (user: User, to: string, amount: string) => {
    const from = user.username;

    const op = ['transfer_to_vesting', {
        from,
        to,
        amount
    }];

    return hs.sendOperation(op, {}, () => {
    }, () => {
    });
}<|MERGE_RESOLUTION|>--- conflicted
+++ resolved
@@ -1,14 +1,10 @@
 const hs = require("hivesigner");
 
-<<<<<<< HEAD
-import {Client as HiveClient, PrivateKey, Operation, TransactionConfirmation} from '@esteemapp/dhive';
+import {Client as HiveClient, PrivateKey, Operation, TransactionConfirmation} from '@hiveio/dhive';
 
 import {usrActivity} from "./private";
 
 import {User} from "../store/users/types";
-=======
-import {Client as HiveClient, PrivateKey, Operation} from '@hiveio/dhive';
->>>>>>> cce1b971
 
 import SERVERS from "../constants/servers.json";
 
@@ -210,7 +206,7 @@
     });
 }
 
-export const transferToSavings = (user: User, key: PrivateKey, to: string, amount: string, memo: string): Promise<TransactionConfirmation>  => {
+export const transferToSavings = (user: User, key: PrivateKey, to: string, amount: string, memo: string): Promise<TransactionConfirmation> => {
     const hClient = new HiveClient(SERVERS);
     hClient.database.getVersion().then((res: any) => {
         if (res.blockchain_version !== '0.23.0') {
@@ -249,7 +245,7 @@
     });
 }
 
-export const convert = (user: User, key: PrivateKey, amount: string): Promise<TransactionConfirmation>  => {
+export const convert = (user: User, key: PrivateKey, amount: string): Promise<TransactionConfirmation> => {
     const hClient = new HiveClient(SERVERS);
     hClient.database.getVersion().then((res: any) => {
         if (res.blockchain_version !== '0.23.0') {
@@ -286,7 +282,7 @@
     });
 }
 
-export const transferFromSavings = (user: User, key: PrivateKey, to: string, amount: string, memo: string): Promise<TransactionConfirmation>  => {
+export const transferFromSavings = (user: User, key: PrivateKey, to: string, amount: string, memo: string): Promise<TransactionConfirmation> => {
     const hClient = new HiveClient(SERVERS);
     hClient.database.getVersion().then((res: any) => {
         if (res.blockchain_version !== '0.23.0') {
@@ -327,7 +323,7 @@
     });
 }
 
-export const transferToVesting = (user: User, key: PrivateKey, to: string, amount: string): Promise<TransactionConfirmation>  => {
+export const transferToVesting = (user: User, key: PrivateKey, to: string, amount: string): Promise<TransactionConfirmation> => {
     const hClient = new HiveClient(SERVERS);
     hClient.database.getVersion().then((res: any) => {
         if (res.blockchain_version !== '0.23.0') {
