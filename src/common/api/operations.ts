const hs = require("hivesigner");

import {PrivateKey, Operation, TransactionConfirmation} from '@hiveio/dhive';

import {client as hiveClient} from "./hive";

import {Account} from "../store/accounts/types";

import {usrActivity} from "./private";

import {getAccessToken} from "../helper/user-token";

export interface MetaData {
    links?: string[];
    image?: string[];
    users?: string[];
    tags?: string[];
    app?: string;
    format?: string;
    community?: string;
}

export interface BeneficiaryRoute {
    account: string;
    weight: number;
}

export interface CommentOptions {
    allow_curation_rewards: boolean;
    allow_votes: boolean;
    author: string;
    permlink: string;
    max_accepted_payout: string;
    percent_steem_dollars?: number;
    percent_hbd?: number;
    extensions: Array<[0, { beneficiaries: BeneficiaryRoute[] }]>;
}

export type RewardType = "default" | "sp" | "dp";

<<<<<<< HEAD
const makeHiveClient = async (): Promise<HiveClient> => {
    const hClient = new HiveClient(SERVERS, { rebrandedApi: true });

    return hClient;
}

=======
>>>>>>> 95110d3f
export const formatError = (err: any): string => {
    if (err.error_description) {
        return err.error_description.substring(0, 80);
    }

    if (err.message) {
        return err.message.substring(0, 80);
    }

    return '';
};

export const reblog = (username: string, author: string, permlink: string): Promise<TransactionConfirmation> => {
    const client = new hs.Client({
        accessToken: getAccessToken(username),
    });

    return client.reblog(username, author, permlink)
        .then((r: any) => r.result)
        .then((r: TransactionConfirmation) => {
            usrActivity(username, 130, r.block_num, r.id).then();
            return r;
        })
};

export const comment = (
    username: string,
    parentAuthor: string,
    parentPermlink: string,
    permlink: string,
    title: string,
    body: string,
    jsonMetadata: MetaData,
    options: CommentOptions | null
): Promise<TransactionConfirmation> => {

    const client = new hs.Client({
        accessToken: getAccessToken(username),
    });

    const params = {
        parent_author: parentAuthor,
        parent_permlink: parentPermlink,
        author: username,
        permlink,
        title,
        body,
        json_metadata: JSON.stringify(jsonMetadata),
    };

    const opArray: any[] = [["comment", params]];

    if (options) {
        const e = ["comment_options", options];
        opArray.push(e);
    }

    return client.broadcast(opArray)
        .then((r: any) => r.result)
        .then((r: TransactionConfirmation) => {
            const t = title ? 100 : 110;
            usrActivity(username, t, r.block_num, r.id).then();
            return r;
        })
};

export const deleteComment = (username: string, author: string, permlink: string): Promise<TransactionConfirmation> => {
    const client = new hs.Client({
        accessToken: getAccessToken(username)
    });

    const params = {
        author,
        permlink,
    };

    const opArray = [["delete_comment", params]];

    return client.broadcast(opArray).then((r: any) => r.result)
};


export const vote = (username: string, author: string, permlink: string, weight: number): Promise<TransactionConfirmation> => {
    const client = new hs.Client({
        accessToken: getAccessToken(username),
    });

    return client.vote(username, author, permlink, weight)
        .then((r: any) => r.result)
        .then((r: TransactionConfirmation) => {
            usrActivity(username, 120, r.block_num, r.id).then();
            return r;
        })
};

export const follow = (follower: string, following: string): Promise<TransactionConfirmation> => {
    const client = new hs.Client({
        accessToken: getAccessToken(follower),
    });

    return client.follow(follower, following).then((r: any) => r.result);
}

export const unFollow = (follower: string, following: string): Promise<TransactionConfirmation> => {
    const client = new hs.Client({
        accessToken: getAccessToken(follower),
    });

    return client.unfollow(follower, following).then((r: any) => r.result);
}

export const ignore = (follower: string, following: string): Promise<TransactionConfirmation> => {
    const client = new hs.Client({
        accessToken: getAccessToken(follower),
    });

    return client.ignore(follower, following).then((r: any) => r.result);
}

export const claimRewardBalance = (username: string, rewardHive: string, rewardHbd: string, rewardVests: string): Promise<TransactionConfirmation> => {
    const client = new hs.Client({
        accessToken: getAccessToken(username),
    });

    return client.claimRewardBalance(
        username,
        rewardHive,
        rewardHbd,
        rewardVests
    ).then((r: any) => r.result);
}

export const transfer = (from: string, key: PrivateKey, to: string, amount: string, memo: string): Promise<TransactionConfirmation> => {
    const args = {
        from,
        to,
        amount,
        memo
    };

    return hiveClient.broadcast.transfer(args, key);
}

export const transferHot = (from: string, to: string, amount: string, memo: string) => {

    const op = ['transfer', {
        from,
        to,
        amount,
        memo
    }];

    return hs.sendOperation(op, {callback: `https://ecency.com/@${from}/wallet`}, () => {
    });
}

export const transferPoint = (from: string, key: PrivateKey, to: string, amount: string, memo: string): Promise<TransactionConfirmation> => {
    const json = JSON.stringify({
        sender: from,
        receiver: to,
        amount,
        memo
    });

    const op = {
        id: 'esteem_point_transfer',
        json,
        required_auths: [from],
        required_posting_auths: []
    };

    return hiveClient.broadcast.json(op, key);
}

export const transferPointHot = (from: string, to: string, amount: string, memo: string) => {
    const json = JSON.stringify({
        sender: from,
        receiver: to,
        amount,
        memo
    });

    const webUrl = `https://hivesigner.com/sign/custom-json?authority=active&required_auths=%5B%22${from}%22%5D&required_posting_auths=%5B%5D&id=esteem_point_transfer&json=${encodeURIComponent(
        json
    )}&redirect_uri=https://ecency.com/@${from}/points`

    const win = window.open(webUrl, '_blank');
    return win!.focus();
}

export const transferToSavings = (from: string, key: PrivateKey, to: string, amount: string, memo: string): Promise<TransactionConfirmation> => {

    const op: Operation = [
        'transfer_to_savings',
        {
            from,
            to,
            amount,
            memo
        }
    ]

    return hiveClient.broadcast.sendOperations([op], key);
}

export const transferToSavingsHot = (from: string, to: string, amount: string, memo: string) => {

    const op = ['transfer_to_savings', {
        from,
        to,
        amount,
        memo
    }];

    return hs.sendOperation(op, {callback: `https://ecency.com/@${from}/wallet`}, () => {
    }, () => {
    });
}

export const convert = (owner: string, key: PrivateKey, amount: string): Promise<TransactionConfirmation> => {
    const op: Operation = [
        'convert',
        {
            owner,
            amount,
            requestid: new Date().getTime() >>> 0
        }
    ]

    return hiveClient.broadcast.sendOperations([op], key);
}

export const convertHot = (owner: string, amount: string) => {

    const op = ['convert', {
        owner,
        amount,
        requestid: new Date().getTime() >>> 0
    }];

    return hs.sendOperation(op, {callback: `https://ecency.com/@${owner}/wallet`}, () => {
    }, () => {
    });
}

export const transferFromSavings = (from: string, key: PrivateKey, to: string, amount: string, memo: string): Promise<TransactionConfirmation> => {
    const op: Operation = [
        'transfer_from_savings',
        {
            from,
            to,
            amount,
            memo,
            request_id: new Date().getTime() >>> 0
        }
    ]

    return hiveClient.broadcast.sendOperations([op], key);
}

export const transferFromSavingsHot = (from: string, to: string, amount: string, memo: string) => {

    const op = ['transfer_from_savings', {
        from,
        to,
        amount,
        memo,
        request_id: new Date().getTime() >>> 0
    }];

    return hs.sendOperation(op, {callback: `https://ecency.com/@${from}/wallet`}, () => {
    }, () => {
    });
}

export const transferToVesting = (from: string, key: PrivateKey, to: string, amount: string): Promise<TransactionConfirmation> => {
    const op: Operation = [
        'transfer_to_vesting',
        {
            from,
            to,
            amount
        }
    ]

    return hiveClient.broadcast.sendOperations([op], key);
}

export const transferToVestingHot = (from: string, to: string, amount: string) => {

    const op = ['transfer_to_vesting', {
        from,
        to,
        amount
    }];

    return hs.sendOperation(op, {callback: `https://ecency.com/@${from}/wallet`}, () => {
    }, () => {
    });
}

export const subscribe = (username: string, community: string): Promise<TransactionConfirmation> => {
    const client = new hs.Client({
        accessToken: getAccessToken(username),
    });

    const json = JSON.stringify([
        'subscribe', {community}
    ]);

    return client.customJson([], [username], 'community', json);
}

export const unSubscribe = (username: string, community: string): Promise<TransactionConfirmation> => {
    const client = new hs.Client({
        accessToken: getAccessToken(username),
    });

    const json = JSON.stringify([
        'unsubscribe', {community}
    ]);

    return client.customJson([], [username], 'community', json);
}

export const promote = (key: PrivateKey, user: string, author: string, permlink: string, duration: number): Promise<TransactionConfirmation> => {

    const json = JSON.stringify({
        user,
        author,
        permlink,
        duration
    });

    const op = {
        id: 'esteem_promote',
        json,
        required_auths: [user],
        required_posting_auths: []
    };

    return hiveClient.broadcast.json(op, key);
}

export const promoteHot = (user: string, author: string, permlink: string, duration: number) => {
    const json = JSON.stringify({
        user,
        author,
        permlink,
        duration
    });

    const webUrl = `https://hivesigner.com/sign/custom-json?authority=active&required_auths=%5B%22${user}%22%5D&required_posting_auths=%5B%5D&id=esteem_promote&json=${encodeURIComponent(
        json
    )}&redirect_uri=https://ecency.com/@${user}/points`

    const win = window.open(webUrl, '_blank');
    return win!.focus();
}

export const boost = (key: PrivateKey, user: string, author: string, permlink: string, amount: string): Promise<TransactionConfirmation> => {
    const json = JSON.stringify({
        user,
        author,
        permlink,
        amount
    });

    const op = {
        id: 'esteem_boost',
        json,
        required_auths: [user],
        required_posting_auths: []
    };

    return hiveClient.broadcast.json(op, key);
}

export const boostHot = (user: string, author: string, permlink: string, amount: string) => {
    const json = JSON.stringify({
        user,
        author,
        permlink,
        amount
    });

    const webUrl = `https://hivesigner.com/sign/custom-json?authority=active&required_auths=%5B%22${user}%22%5D&required_posting_auths=%5B%5D&id=esteem_boost&json=${encodeURIComponent(
        json
    )}&redirect_uri=https://ecency.com/@${user}/points`

    const win = window.open(webUrl, '_blank');
    return win!.focus();
}

export const updateProfile = (account: Account, newProfile: {
    name: string,
    about: string,
    website: string,
    location: string,
    cover_image: string,
    profile_image: string,
}): Promise<TransactionConfirmation> => {
    const client = new hs.Client({
        accessToken: getAccessToken(account.name)
    });

    const params = {
        account: account.name,
        json_metadata: '',
        posting_json_metadata: JSON.stringify({profile: {...newProfile, version: 2}}),
        extensions: []
    };

    const opArray = [["account_update2", params]];

    return client.broadcast(opArray).then((r: any) => r.result)
}

export const grantPostingPermission = (key: PrivateKey, account: Account, pAccount: string) => {
    if (account.posting === undefined || account.memo_key === undefined || account.json_metadata === undefined) {
        throw "posting|memo_key|json_metadata required with account instance";
    }

    const newPosting = Object.assign(
        {},
        {...account.posting},
        {
            account_auths: [
                ...account.posting.account_auths,
                [pAccount, account.posting.weight_threshold]
            ]
        }
    );

    // important!
    newPosting.account_auths.sort((a, b) => (a[0] > b[0] ? 1 : -1));

    return hiveClient.broadcast.updateAccount({
        account: account.name,
        posting: newPosting,
        active: undefined,
        memo_key: account.memo_key,
        json_metadata: account.json_metadata
    }, key);
};

export const revokePostingPermission = (key: PrivateKey, account: Account, pAccount: string) => {
    if (account.posting === undefined || account.memo_key === undefined || account.json_metadata === undefined) {
        throw "posting|memo_key|json_metadata required with account instance";
    }

    const newPosting = Object.assign(
        {},
        {...account.posting},
        {
            account_auths: account.posting.account_auths.filter(x => x[0] !== pAccount)
        }
    );

    return hiveClient.broadcast.updateAccount(
        {
            account: account.name,
            posting: newPosting,
            memo_key: account.memo_key,
            json_metadata: account.json_metadata
        },
        key
    );
};

export const setUserRole = (username: string, community: string, account: string, role: string): Promise<TransactionConfirmation> => {
    const client = new hs.Client({
        accessToken: getAccessToken(username),
    });

    const json = JSON.stringify([
        'setRole', {community, account, role}
    ]);

    return client.customJson([], [username], 'community', json);
}

export const updateCommunity = (username: string, community: string, props: { title: string, about: string, lang: string, description: string, flag_text: string, is_nsfw: boolean }): Promise<TransactionConfirmation> => {
    const client = new hs.Client({
        accessToken: getAccessToken(username),
    });

    const json = JSON.stringify([
        'updateProps', {community, props}
    ]);

    return client.customJson([], [username], 'community', json);
}

export const pinPost = (username: string, community: string, account: string, permlink: string, pin: boolean): Promise<TransactionConfirmation> => {
    const client = new hs.Client({
        accessToken: getAccessToken(username),
    });

    const json = JSON.stringify([
        pin ? 'pinPost' : 'unpinPost', {community, account, permlink}
    ]);

    return client.customJson([], [username], 'community', json);
}

export const mutePost = (username: string, community: string, account: string, permlink: string, notes: string, mute: boolean): Promise<TransactionConfirmation> => {
    const client = new hs.Client({
        accessToken: getAccessToken(username),
    });

    const json = JSON.stringify([
        mute ? 'mutePost' : 'unmutePost', {community, account, permlink, notes}
    ]);

    return client.customJson([], [username], 'community', json);
}<|MERGE_RESOLUTION|>--- conflicted
+++ resolved
@@ -38,15 +38,6 @@
 
 export type RewardType = "default" | "sp" | "dp";
 
-<<<<<<< HEAD
-const makeHiveClient = async (): Promise<HiveClient> => {
-    const hClient = new HiveClient(SERVERS, { rebrandedApi: true });
-
-    return hClient;
-}
-
-=======
->>>>>>> 95110d3f
 export const formatError = (err: any): string => {
     if (err.error_description) {
         return err.error_description.substring(0, 80);
