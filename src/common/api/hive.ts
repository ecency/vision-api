import { Client } from "@hiveio/dhive";

import { TrendingTag } from "../store/trending-tags/types";
import { DynamicProps } from "../store/dynamic-props/types";
import { Account, AccountProfile, AccountFollowStats } from "../store/accounts/types";

import parseAsset from "../helper/parse-asset";

import SERVERS from "../constants/servers.json";

export let client = new Client(SERVERS, {
  timeout: 3000,
});
client.database.getVersion().then((res: any) => {
  if (res.blockchain_version !== '0.23.0') {
    // true: eclipse rebranded rpc nodes
    // false: default old nodes (not necessary to call for old nodes)
    client.updateOperations(true);
  }
});

export interface Vote {
  percent: number;
  rshares: string;
  time: string;
  timestamp?: number;
  voter: string;
  weight: number;
  reward?: number;
}

export interface DynamicGlobalProperties {
  hbd_print_rate: number;
  total_vesting_fund_hive: string;
  total_vesting_shares: string;
}

export interface FeedHistory {
  current_median_history: {
    base: string;
    quote: string;
  };
}

export interface RewardFund {
  recent_claims: string;
  reward_balance: string;
}

export interface DelegatedVestingShare {
  id: number;
  delegatee: string;
  delegator: string;
  min_delegation_time: string;
  vesting_shares: string;
}

export interface Follow {
  follower: string;
  following: string;
  what: string[];
}

export const getPost = (username: string, permlink: string): Promise<any> =>
  client.call("condenser_api", "get_content", [username, permlink]);

export const getActiveVotes = (author: string, permlink: string): Promise<Vote[]> =>
  client.database.call("get_active_votes", [author, permlink]);

const shuffle = (array: any[]) => {
  var currentIndex = array.length, temporaryValue, randomIndex;

  // While there remain elements to shuffle...
  while (0 !== currentIndex) {

    // Pick a remaining element...
    randomIndex = Math.floor(Math.random() * currentIndex);
    currentIndex -= 1;

    // And swap it with the current element.
    temporaryValue = array[currentIndex];
    array[currentIndex] = array[randomIndex];
    array[randomIndex] = temporaryValue;
  }

  return array;
}

export const getTrendingTags = (afterTag: string = "", limit: number = 250): Promise<string[]> =>
  client.database
    .call("get_trending_tags", [afterTag, limit])
    .then((t: TrendingTag[]) => {
      const st = shuffle(t);
      return st.filter((x) => x.name !== "").map((x) => x.name)}
      );

export const lookupAccounts = (q: string, limit = 50): Promise<string[]> =>
  client.database.call("lookup_accounts", [q, limit]);

export const getAccounts = (usernames: string[]): Promise<Account[]> => {
  return client.database.getAccounts(usernames).then((resp: any[]): Account[] =>
    resp.map((x) => {
      const account:Account = {
        name: x.name,
<<<<<<< HEAD
=======
        active: x.active,
        posting: x.posting,
>>>>>>> 965f2a3a
        memo_key: x.memo_key,
        post_count: x.post_count,
        created: x.created,
        reputation: x.reputation,
        posting_json_metadata: x.posting_json_metadata,
        json_metadata: x.json_metadata,
        reward_steem_balance: x.reward_steem_balance || x.reward_hive_balance,
        reward_sbd_balance: x.reward_sbd_balance || x.reward_hbd_balance,
        reward_vesting_steem: x.reward_vesting_steem || x.reward_vesting_hive,
        reward_vesting_balance: x.reward_vesting_balance,
        balance: x.balance,
        sbd_balance: x.sbd_balance || x.hbd_balance,
        savings_balance: x.savings_balance,
        savings_sbd_balance: x.savings_sbd_balance || x.savings_hbd_balance,
        next_vesting_withdrawal: x.next_vesting_withdrawal,
        vesting_shares: x.vesting_shares,
        delegated_vesting_shares: x.delegated_vesting_shares,
        received_vesting_shares: x.received_vesting_shares,
        vesting_withdraw_rate: x.vesting_withdraw_rate,
        to_withdraw: x.to_withdraw,
        withdrawn: x.withdrawn,
        voting_manabar: x.voting_manabar,
        __loaded: true,
      };

      let profile: AccountProfile | undefined;
      try {
        profile = JSON.parse(x.posting_json_metadata!).profile;
      } catch (e) {}
      if (!profile) {
        try {
          profile = JSON.parse(x.json_metadata!).profile;
        } catch (e) {}
      }
      if (profile) {
        return { ...account, profile };
      }

      return account;
    })
  );
};

export const getAccount = (username: string): Promise<Account> => getAccounts([username]).then((resp) => resp[0]);

export const getAccountFull = (username: string): Promise<Account> =>
  getAccount(username).then(async (account) => {
    let follow_stats: AccountFollowStats | undefined;
    try {
      follow_stats = await getFollowCount(username);
    } catch (e) {}

    return { ...account, follow_stats };
  });

export const getFollowCount = (username: string): Promise<AccountFollowStats> =>
  client.database.call("get_follow_count", [username]);

export const getFollowing = (
  follower: string,
  startFollowing: string,
  followType = "blog",
  limit = 100
): Promise<Follow[]> => client.database.call("get_following", [follower, startFollowing, followType, limit]);

export const getFollowers = (
  following: string,
  startFollowing: string,
  followType = "blog",
  limit = 100
): Promise<Follow[]> => client.database.call("get_followers", [following, startFollowing, followType, limit]);

export const getDynamicGlobalProperties = (): Promise<DynamicGlobalProperties> =>
  client.database.getDynamicGlobalProperties().then((r: any) => ({
    total_vesting_fund_hive: r.total_vesting_fund_hive || r.total_vesting_fund_steem,
    total_vesting_shares: r.total_vesting_shares,
    hbd_print_rate: r.hbd_print_rate || r.sbd_print_rate,
  }));

export const getState = (path: string): Promise<any> => client.database.getState(path);

export const getFeedHistory = (): Promise<FeedHistory> => client.database.call("get_feed_history");

export const getRewardFund = (): Promise<RewardFund> => client.database.call("get_reward_fund", ["post"]);

export const getDynamicProps = async (): Promise<DynamicProps> => {
  const globalDynamic = await getDynamicGlobalProperties();
  const feedHistory = await getFeedHistory();
  const rewardFund = await getRewardFund();

  const hivePerMVests =
    (parseAsset(globalDynamic.total_vesting_fund_hive).amount / parseAsset(globalDynamic.total_vesting_shares).amount) *
    1e6;
  const base = parseAsset(feedHistory.current_median_history.base).amount;
  const quote = parseAsset(feedHistory.current_median_history.quote).amount;
  const fundRecentClaims = parseFloat(rewardFund.recent_claims);
  const fundRewardBalance = parseAsset(rewardFund.reward_balance).amount;
  const hbdPrintRate = globalDynamic.hbd_print_rate;
  return { hivePerMVests, base, quote, fundRecentClaims, fundRewardBalance, hbdPrintRate };
};

export const getVestingDelegations = (
  username: string,
  from: string = "",
  limit: number = 50
): Promise<DelegatedVestingShare[]> => client.database.call("get_vesting_delegations", [username, from, limit]);

export const vpMana = (account: Account): number => {
  // @ts-ignore "Account" is compatible with dhive's "ExtendedAccount"
  const calc = client.rc.calculateVPMana(account);
  const { percentage } = calc;
  return percentage / 100;
};<|MERGE_RESOLUTION|>--- conflicted
+++ resolved
@@ -102,11 +102,8 @@
     resp.map((x) => {
       const account:Account = {
         name: x.name,
-<<<<<<< HEAD
-=======
         active: x.active,
         posting: x.posting,
->>>>>>> 965f2a3a
         memo_key: x.memo_key,
         post_count: x.post_count,
         created: x.created,
