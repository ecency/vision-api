--- conflicted
+++ resolved
@@ -51,11 +51,8 @@
 import NavBarElectron from "../../desktop/app/components/navbar";
 import NotFound from "../components/404";
 import ScrollToTop from "../components/scroll-to-top";
-<<<<<<< HEAD
 import EntryBodyExtra from "../components/entry-body-extra";
-=======
 import EntryBodyZoom from "../components/entry-body-zoom";
->>>>>>> 1af6fc42
 
 import * as hiveApi from "../api/hive";
 import * as bridgeApi from "../api/bridge";
@@ -581,11 +578,8 @@
                         </span>
                     </div>
                 </div>
-<<<<<<< HEAD
                 <EntryBodyExtra entry={entry}/>
-=======
                 <EntryBodyZoom/>
->>>>>>> 1af6fc42
             </>
         );
     }
