--- conflicted
+++ resolved
@@ -113,14 +113,6 @@
     }
 }
 
-<<<<<<< HEAD
-=======
-import {PageProps, pageMapDispatchToProps, pageMapStateToProps} from "./common";
-import {History, Location} from "history";
-import {Global} from "../store/global/types";
-import {Account} from "../store/accounts/types";
-
->>>>>>> ad58edc9
 interface MatchParams {
     permlink?: string;
     username?: string;
