--- conflicted
+++ resolved
@@ -47,12 +47,8 @@
 
 import * as ls from "../../util/local-storage";
 
-<<<<<<< HEAD
 import {createReplyPermlink, makeJsonMetaDataReply} from "../../helper/posting";
-=======
-import {createReplyPermlink, makeJsonMetadataReply} from "../../helper/posting";
 import tempEntry from "../../helper/temp-entry";
->>>>>>> ad58edc9
 
 import {error} from "../feedback";
 
@@ -223,13 +219,8 @@
         const {entry} = this.props;
         const {activeUser, updateReply} = this.props;
 
-<<<<<<< HEAD
-        const {author, permlink, parent_author: parentAuthor, parent_permlink: parentPermlink} = entry;
+        const {permlink, parent_author: parentAuthor, parent_permlink: parentPermlink} = entry;
         const jsonMeta = makeJsonMetaDataReply(
-=======
-        const {permlink, parent_author: parentAuthor, parent_permlink: parentPermlink} = entry;
-        const jsonMeta = makeJsonMetadataReply(
->>>>>>> ad58edc9
             entry.json_metadata.tags || ['ecency'],
             version
         );
