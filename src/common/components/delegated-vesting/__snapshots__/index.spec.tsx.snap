--- conflicted
+++ resolved
@@ -42,10 +42,6 @@
               >
                 <span
                   className="user-avatar small"
-<<<<<<< HEAD
-                  role="none"
-=======
->>>>>>> 24a1fa64
                   style={
                     Object {
                       "backgroundImage": "url(https://images.ecency.com/u/user2/avatar/small)",
@@ -80,10 +76,6 @@
               >
                 <span
                   className="user-avatar small"
-<<<<<<< HEAD
-                  role="none"
-=======
->>>>>>> 24a1fa64
                   style={
                     Object {
                       "backgroundImage": "url(https://images.ecency.com/u/user3/avatar/small)",
@@ -118,10 +110,6 @@
               >
                 <span
                   className="user-avatar small"
-<<<<<<< HEAD
-                  role="none"
-=======
->>>>>>> 24a1fa64
                   style={
                     Object {
                       "backgroundImage": "url(https://images.ecency.com/u/user4/avatar/small)",
@@ -156,10 +144,6 @@
               >
                 <span
                   className="user-avatar small"
-<<<<<<< HEAD
-                  role="none"
-=======
->>>>>>> 24a1fa64
                   style={
                     Object {
                       "backgroundImage": "url(https://images.ecency.com/u/user1/avatar/small)",
@@ -194,10 +178,6 @@
               >
                 <span
                   className="user-avatar small"
-<<<<<<< HEAD
-                  role="none"
-=======
->>>>>>> 24a1fa64
                   style={
                     Object {
                       "backgroundImage": "url(https://images.ecency.com/u/user5/avatar/small)",
