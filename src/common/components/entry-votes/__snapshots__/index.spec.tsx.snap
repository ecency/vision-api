--- conflicted
+++ resolved
@@ -164,10 +164,6 @@
                  
                 <span
                   className="user-avatar small"
-<<<<<<< HEAD
-                  role="none"
-=======
->>>>>>> 24a1fa64
                   style={
                     Object {
                       "backgroundImage": "url(https://images.ecency.com/u/user1/avatar/small)",
@@ -213,10 +209,6 @@
                  
                 <span
                   className="user-avatar small"
-<<<<<<< HEAD
-                  role="none"
-=======
->>>>>>> 24a1fa64
                   style={
                     Object {
                       "backgroundImage": "url(https://images.ecency.com/u/user2/avatar/small)",
