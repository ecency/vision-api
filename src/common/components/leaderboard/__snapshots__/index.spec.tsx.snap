// Jest Snapshot v1, https://goo.gl/fbAQLP

exports[`(1) Render with data. 1`] = `
<div
  className="leaderboard-list"
>
  <div
    className="list-header"
  >
    <div
      className="list-filter"
    >
      Leaderboard
       
      <div
        className="custom-dropdown float-left"
        onClick={[Function]}
        onMouseEnter={[Function]}
        onMouseLeave={[Function]}
      >
        <div
          className="dropdown-btn "
        >
          <div
            className="label"
          >
            
          </div>
          <div
            className="menu-down"
          >
            <svg
              viewBox="0 0 24 24"
            >
              <path
                d="M7,10L12,15L17,10H7Z"
                fill="currentColor"
              />
            </svg>
          </div>
        </div>
      </div>
    </div>
    <div
      className="list-title"
    >
      Daily top users
    </div>
  </div>
  <div
    className="list-body"
  >
    <div
      className="list-body-header"
    >
      <span />
      <span
        className="score"
        title="Post + comments made by a user for selected period"
      >
        <svg
          viewBox="0 0 24 24"
        >
          <path
            d="M13,9H11V7H13M13,17H11V11H13M12,2A10,10 0 0,0 2,12A10,10 0 0,0 12,22A10,10 0 0,0 22,12A10,10 0 0,0 12,2Z"
            fill="currentColor"
          />
        </svg>
         
        Activities
      </span>
      <span
        className="points"
      >
        Reward
      </span>
    </div>
    <div
      className="list-item"
    >
      <div
        className="index"
      >
        1
      </div>
      <div
        className="avatar"
      >
        <a
          href="/@foo"
          onClick={[Function]}
        >
          <span
            className="user-avatar medium"
<<<<<<< HEAD
            role="none"
=======
>>>>>>> 24a1fa64
            style={
              Object {
                "backgroundImage": "url(https://images.ecency.com/u/foo/avatar/medium)",
              }
            }
          />
        </a>
      </div>
      <div
        className="username"
      >
        <a
          href="/@foo"
          onClick={[Function]}
        >
          foo
        </a>
      </div>
      <div
        className="score"
      >
        42
      </div>
      <div
        className="points"
      >
        121.325 POINTS
      </div>
    </div>
    <div
      className="list-item"
    >
      <div
        className="index"
      >
        2
      </div>
      <div
        className="avatar"
      >
        <a
          href="/@bar"
          onClick={[Function]}
        >
          <span
            className="user-avatar medium"
<<<<<<< HEAD
            role="none"
=======
>>>>>>> 24a1fa64
            style={
              Object {
                "backgroundImage": "url(https://images.ecency.com/u/bar/avatar/medium)",
              }
            }
          />
        </a>
      </div>
      <div
        className="username"
      >
        <a
          href="/@bar"
          onClick={[Function]}
        >
          bar
        </a>
      </div>
      <div
        className="score"
      >
        40
      </div>
      <div
        className="points"
      >
        60.040 POINTS
      </div>
    </div>
    <div
      className="list-item"
    >
      <div
        className="index"
      >
        3
      </div>
      <div
        className="avatar"
      >
        <a
          href="/@baz"
          onClick={[Function]}
        >
          <span
            className="user-avatar medium"
<<<<<<< HEAD
            role="none"
=======
>>>>>>> 24a1fa64
            style={
              Object {
                "backgroundImage": "url(https://images.ecency.com/u/baz/avatar/medium)",
              }
            }
          />
        </a>
      </div>
      <div
        className="username"
      >
        <a
          href="/@baz"
          onClick={[Function]}
        >
          baz
        </a>
      </div>
      <div
        className="score"
      >
        26
      </div>
      <div
        className="points"
      >
        44.707 POINTS
      </div>
    </div>
    <div
      className="list-item"
    >
      <div
        className="index"
      >
        4
      </div>
      <div
        className="avatar"
      >
        <a
          href="/@zoo"
          onClick={[Function]}
        >
          <span
            className="user-avatar medium"
<<<<<<< HEAD
            role="none"
=======
>>>>>>> 24a1fa64
            style={
              Object {
                "backgroundImage": "url(https://images.ecency.com/u/zoo/avatar/medium)",
              }
            }
          />
        </a>
      </div>
      <div
        className="username"
      >
        <a
          href="/@zoo"
          onClick={[Function]}
        >
          zoo
        </a>
      </div>
      <div
        className="score"
      >
        22
      </div>
      <div
        className="points"
      >
        55.040 POINTS
      </div>
    </div>
  </div>
</div>
`;<|MERGE_RESOLUTION|>--- conflicted
+++ resolved
@@ -92,10 +92,6 @@
         >
           <span
             className="user-avatar medium"
-<<<<<<< HEAD
-            role="none"
-=======
->>>>>>> 24a1fa64
             style={
               Object {
                 "backgroundImage": "url(https://images.ecency.com/u/foo/avatar/medium)",
@@ -142,10 +138,6 @@
         >
           <span
             className="user-avatar medium"
-<<<<<<< HEAD
-            role="none"
-=======
->>>>>>> 24a1fa64
             style={
               Object {
                 "backgroundImage": "url(https://images.ecency.com/u/bar/avatar/medium)",
@@ -192,10 +184,6 @@
         >
           <span
             className="user-avatar medium"
-<<<<<<< HEAD
-            role="none"
-=======
->>>>>>> 24a1fa64
             style={
               Object {
                 "backgroundImage": "url(https://images.ecency.com/u/baz/avatar/medium)",
@@ -242,10 +230,6 @@
         >
           <span
             className="user-avatar medium"
-<<<<<<< HEAD
-            role="none"
-=======
->>>>>>> 24a1fa64
             style={
               Object {
                 "backgroundImage": "url(https://images.ecency.com/u/zoo/avatar/medium)",
