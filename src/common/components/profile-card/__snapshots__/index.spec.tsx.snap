--- conflicted
+++ resolved
@@ -28,10 +28,6 @@
   >
     <span
       className="user-avatar xLarge"
-<<<<<<< HEAD
-      role="none"
-=======
->>>>>>> 24a1fa64
       style={
         Object {
           "backgroundImage": "url(https://images.ecency.com/u/user1/avatar/large)",
@@ -118,10 +114,6 @@
   >
     <span
       className="user-avatar xLarge"
-<<<<<<< HEAD
-      role="none"
-=======
->>>>>>> 24a1fa64
       style={
         Object {
           "backgroundImage": "url(https://images.ecency.com/u/user1/avatar/large)",
