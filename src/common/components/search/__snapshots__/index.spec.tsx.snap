// Jest Snapshot v1, https://goo.gl/fbAQLP

exports[`(1) Default render 1`] = `
<div
  className="suggestion"
>
  <div
    className="search-box"
  >
    <span
      className="prepend"
    >
      <svg
        viewBox="0 0 24 24"
      >
        <path
          d="M9.5,3A6.5,6.5 0 0,1 16,9.5C16,11.11 15.41,12.59 14.44,13.73L14.71,14H15.5L20.5,19L19,20.5L14,15.5V14.71L13.73,14.44C12.59,15.41 11.11,16 9.5,16A6.5,6.5 0 0,1 3,9.5A6.5,6.5 0 0,1 9.5,3M9.5,5C7,5 5,7 5,9.5C5,12 7,14 9.5,14C12,14 14,12 14,9.5C14,7 12,5 9.5,5Z"
          fill="currentColor"
        />
      </svg>
    </span>
    <input
      autoComplete="off"
      className="form-control"
      onChange={[Function]}
      onKeyDown={[Function]}
      placeholder="Search"
      type="text"
      value=""
    />
  </div>
</div>
`;

exports[`(2) With query 1`] = `
<div
  className="suggestion"
>
  <div
    className="search-box"
  >
    <span
      className="prepend"
    >
      <svg
        viewBox="0 0 24 24"
      >
        <path
          d="M9.5,3A6.5,6.5 0 0,1 16,9.5C16,11.11 15.41,12.59 14.44,13.73L14.71,14H15.5L20.5,19L19,20.5L14,15.5V14.71L13.73,14.44C12.59,15.41 11.11,16 9.5,16A6.5,6.5 0 0,1 3,9.5A6.5,6.5 0 0,1 9.5,3M9.5,5C7,5 5,7 5,9.5C5,12 7,14 9.5,14C12,14 14,12 14,9.5C14,7 12,5 9.5,5Z"
          fill="currentColor"
        />
      </svg>
    </span>
    <input
      autoComplete="off"
      className="form-control"
      onChange={[Function]}
      onKeyDown={[Function]}
      placeholder="Search"
      type="text"
      value="foo"
    />
  </div>
</div>
<<<<<<< HEAD
=======
`;

exports[`(3) With account suggestions 1`] = `
<div
  className="autocomplete-search"
>
  <div
    className="search-box"
  >
    <span
      className="prepend"
    >
      <svg
        viewBox="0 0 24 24"
      >
        <path
          d="M9.5,3A6.5,6.5 0 0,1 16,9.5C16,11.11 15.41,12.59 14.44,13.73L14.71,14H15.5L20.5,19L19,20.5L14,15.5V14.71L13.73,14.44C12.59,15.41 11.11,16 9.5,16A6.5,6.5 0 0,1 3,9.5A6.5,6.5 0 0,1 9.5,3M9.5,5C7,5 5,7 5,9.5C5,12 7,14 9.5,14C12,14 14,12 14,9.5C14,7 12,5 9.5,5Z"
          fill="currentColor"
        />
      </svg>
    </span>
    <input
      autoComplete="off"
      className="form-control"
      onBlur={[Function]}
      onChange={[Function]}
      onFocus={[Function]}
      onKeyDown={[Function]}
      placeholder="Search"
      value="@foo"
    />
  </div>
  <div
    className="autocomplete-list"
  >
    <div
      className="list-header"
    >
      <span>
        Users
      </span>
    </div>
    <div
      className="list-body"
    >
      <div
        className="list-item"
        onClick={[Function]}
      >
        <span
          className="user-avatar small"
          onClick={[Function]}
          role="none"
          style={
            Object {
              "backgroundImage": "url(https://images.ecency.com/u/foo/avatar/medium)",
            }
          }
        />
        <span
          className="item-label"
        >
          foo
        </span>
      </div>
      <div
        className="list-item"
        onClick={[Function]}
      >
        <span
          className="user-avatar small"
          onClick={[Function]}
          role="none"
          style={
            Object {
              "backgroundImage": "url(https://images.ecency.com/u/foox/avatar/medium)",
            }
          }
        />
        <span
          className="item-label"
        >
          foox
        </span>
      </div>
    </div>
  </div>
</div>
`;

exports[`(4) With tag suggestions 1`] = `
<div
  className="autocomplete-search"
>
  <div
    className="search-box"
  >
    <span
      className="prepend"
    >
      <svg
        viewBox="0 0 24 24"
      >
        <path
          d="M9.5,3A6.5,6.5 0 0,1 16,9.5C16,11.11 15.41,12.59 14.44,13.73L14.71,14H15.5L20.5,19L19,20.5L14,15.5V14.71L13.73,14.44C12.59,15.41 11.11,16 9.5,16A6.5,6.5 0 0,1 3,9.5A6.5,6.5 0 0,1 9.5,3M9.5,5C7,5 5,7 5,9.5C5,12 7,14 9.5,14C12,14 14,12 14,9.5C14,7 12,5 9.5,5Z"
          fill="currentColor"
        />
      </svg>
    </span>
    <input
      autoComplete="off"
      className="form-control"
      onBlur={[Function]}
      onChange={[Function]}
      onFocus={[Function]}
      onKeyDown={[Function]}
      placeholder="Search"
      value="#foo"
    />
  </div>
  <div
    className="autocomplete-list"
  >
    <div
      className="list-header"
    >
      <span>
        Tags
      </span>
    </div>
    <div
      className="list-body"
    >
      <div
        className="list-item"
        onClick={[Function]}
      >
        <span
          className="item-label"
        >
          foo
        </span>
      </div>
      <div
        className="list-item"
        onClick={[Function]}
      >
        <span
          className="item-label"
        >
          foox
        </span>
      </div>
    </div>
  </div>
</div>
`;

exports[`(5) With community suggestions 1`] = `
<div
  className="autocomplete-search"
>
  <div
    className="search-box"
  >
    <span
      className="prepend"
    >
      <svg
        viewBox="0 0 24 24"
      >
        <path
          d="M9.5,3A6.5,6.5 0 0,1 16,9.5C16,11.11 15.41,12.59 14.44,13.73L14.71,14H15.5L20.5,19L19,20.5L14,15.5V14.71L13.73,14.44C12.59,15.41 11.11,16 9.5,16A6.5,6.5 0 0,1 3,9.5A6.5,6.5 0 0,1 9.5,3M9.5,5C7,5 5,7 5,9.5C5,12 7,14 9.5,14C12,14 14,12 14,9.5C14,7 12,5 9.5,5Z"
          fill="currentColor"
        />
      </svg>
    </span>
    <input
      autoComplete="off"
      className="form-control"
      onBlur={[Function]}
      onChange={[Function]}
      onFocus={[Function]}
      onKeyDown={[Function]}
      placeholder="Search"
      value="$foo"
    />
  </div>
  <div
    className="autocomplete-list"
  >
    <div
      className="list-header"
    >
      <span>
        Communities
      </span>
    </div>
    <div
      className="list-body"
    >
      <div
        className="list-item"
        onClick={[Function]}
      >
        <span
          className="item-label"
        >
          GEMS
        </span>
      </div>
    </div>
  </div>
</div>
>>>>>>> 5cbf4c74
`;<|MERGE_RESOLUTION|>--- conflicted
+++ resolved
@@ -62,13 +62,11 @@
     />
   </div>
 </div>
-<<<<<<< HEAD
-=======
 `;
 
 exports[`(3) With account suggestions 1`] = `
 <div
-  className="autocomplete-search"
+  className="suggestion"
 >
   <div
     className="search-box"
@@ -88,195 +86,12 @@
     <input
       autoComplete="off"
       className="form-control"
-      onBlur={[Function]}
       onChange={[Function]}
-      onFocus={[Function]}
       onKeyDown={[Function]}
       placeholder="Search"
+      type="text"
       value="@foo"
     />
   </div>
-  <div
-    className="autocomplete-list"
-  >
-    <div
-      className="list-header"
-    >
-      <span>
-        Users
-      </span>
-    </div>
-    <div
-      className="list-body"
-    >
-      <div
-        className="list-item"
-        onClick={[Function]}
-      >
-        <span
-          className="user-avatar small"
-          onClick={[Function]}
-          role="none"
-          style={
-            Object {
-              "backgroundImage": "url(https://images.ecency.com/u/foo/avatar/medium)",
-            }
-          }
-        />
-        <span
-          className="item-label"
-        >
-          foo
-        </span>
-      </div>
-      <div
-        className="list-item"
-        onClick={[Function]}
-      >
-        <span
-          className="user-avatar small"
-          onClick={[Function]}
-          role="none"
-          style={
-            Object {
-              "backgroundImage": "url(https://images.ecency.com/u/foox/avatar/medium)",
-            }
-          }
-        />
-        <span
-          className="item-label"
-        >
-          foox
-        </span>
-      </div>
-    </div>
-  </div>
 </div>
-`;
-
-exports[`(4) With tag suggestions 1`] = `
-<div
-  className="autocomplete-search"
->
-  <div
-    className="search-box"
-  >
-    <span
-      className="prepend"
-    >
-      <svg
-        viewBox="0 0 24 24"
-      >
-        <path
-          d="M9.5,3A6.5,6.5 0 0,1 16,9.5C16,11.11 15.41,12.59 14.44,13.73L14.71,14H15.5L20.5,19L19,20.5L14,15.5V14.71L13.73,14.44C12.59,15.41 11.11,16 9.5,16A6.5,6.5 0 0,1 3,9.5A6.5,6.5 0 0,1 9.5,3M9.5,5C7,5 5,7 5,9.5C5,12 7,14 9.5,14C12,14 14,12 14,9.5C14,7 12,5 9.5,5Z"
-          fill="currentColor"
-        />
-      </svg>
-    </span>
-    <input
-      autoComplete="off"
-      className="form-control"
-      onBlur={[Function]}
-      onChange={[Function]}
-      onFocus={[Function]}
-      onKeyDown={[Function]}
-      placeholder="Search"
-      value="#foo"
-    />
-  </div>
-  <div
-    className="autocomplete-list"
-  >
-    <div
-      className="list-header"
-    >
-      <span>
-        Tags
-      </span>
-    </div>
-    <div
-      className="list-body"
-    >
-      <div
-        className="list-item"
-        onClick={[Function]}
-      >
-        <span
-          className="item-label"
-        >
-          foo
-        </span>
-      </div>
-      <div
-        className="list-item"
-        onClick={[Function]}
-      >
-        <span
-          className="item-label"
-        >
-          foox
-        </span>
-      </div>
-    </div>
-  </div>
-</div>
-`;
-
-exports[`(5) With community suggestions 1`] = `
-<div
-  className="autocomplete-search"
->
-  <div
-    className="search-box"
-  >
-    <span
-      className="prepend"
-    >
-      <svg
-        viewBox="0 0 24 24"
-      >
-        <path
-          d="M9.5,3A6.5,6.5 0 0,1 16,9.5C16,11.11 15.41,12.59 14.44,13.73L14.71,14H15.5L20.5,19L19,20.5L14,15.5V14.71L13.73,14.44C12.59,15.41 11.11,16 9.5,16A6.5,6.5 0 0,1 3,9.5A6.5,6.5 0 0,1 9.5,3M9.5,5C7,5 5,7 5,9.5C5,12 7,14 9.5,14C12,14 14,12 14,9.5C14,7 12,5 9.5,5Z"
-          fill="currentColor"
-        />
-      </svg>
-    </span>
-    <input
-      autoComplete="off"
-      className="form-control"
-      onBlur={[Function]}
-      onChange={[Function]}
-      onFocus={[Function]}
-      onKeyDown={[Function]}
-      placeholder="Search"
-      value="$foo"
-    />
-  </div>
-  <div
-    className="autocomplete-list"
-  >
-    <div
-      className="list-header"
-    >
-      <span>
-        Communities
-      </span>
-    </div>
-    <div
-      className="list-body"
-    >
-      <div
-        className="list-item"
-        onClick={[Function]}
-      >
-        <span
-          className="item-label"
-        >
-          GEMS
-        </span>
-      </div>
-    </div>
-  </div>
-</div>
->>>>>>> 5cbf4c74
 `;