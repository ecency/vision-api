--- conflicted
+++ resolved
@@ -26,10 +26,6 @@
       >
         <span
           className="user-avatar medium"
-<<<<<<< HEAD
-          role="none"
-=======
->>>>>>> 24a1fa64
           style={
             Object {
               "backgroundImage": "url(https://images.ecency.com/u/fooo10/avatar/medium)",
@@ -100,10 +96,6 @@
       >
         <span
           className="user-avatar medium"
-<<<<<<< HEAD
-          role="none"
-=======
->>>>>>> 24a1fa64
           style={
             Object {
               "backgroundImage": "url(https://images.ecency.com/u/ecency.stats/avatar/medium)",
@@ -174,10 +166,6 @@
       >
         <span
           className="user-avatar medium"
-<<<<<<< HEAD
-          role="none"
-=======
->>>>>>> 24a1fa64
           style={
             Object {
               "backgroundImage": "url(https://images.ecency.com/u/fooo10/avatar/medium)",
@@ -235,10 +223,6 @@
       >
         <span
           className="user-avatar medium"
-<<<<<<< HEAD
-          role="none"
-=======
->>>>>>> 24a1fa64
           style={
             Object {
               "backgroundImage": "url(https://images.ecency.com/u/fooo102/avatar/medium)",
@@ -296,10 +280,6 @@
       >
         <span
           className="user-avatar medium"
-<<<<<<< HEAD
-          role="none"
-=======
->>>>>>> 24a1fa64
           style={
             Object {
               "backgroundImage": "url(https://images.ecency.com/u/dunsky/avatar/medium)",
@@ -380,10 +360,6 @@
       >
         <span
           className="user-avatar medium"
-<<<<<<< HEAD
-          role="none"
-=======
->>>>>>> 24a1fa64
           style={
             Object {
               "backgroundImage": "url(https://images.ecency.com/u/foo220/avatar/medium)",
@@ -448,10 +424,6 @@
       >
         <span
           className="user-avatar medium"
-<<<<<<< HEAD
-          role="none"
-=======
->>>>>>> 24a1fa64
           style={
             Object {
               "backgroundImage": "url(https://images.ecency.com/u/bar212/avatar/medium)",
